--- conflicted
+++ resolved
@@ -16,17 +16,21 @@
     fun test_scripts_register_pool() {
         let (harvest, _) = initialize_test();
 
-        scripts::register_pool<StakeCoin, RewardCoin>(
-            &harvest,
-            1,
-        );
+        let start_time = 682981200;
+        timestamp::update_global_time_for_test_secs(start_time);
+
+        let reward_coins = mint_default_coin<RewardCoin>(1000 * ONE_COIN);
+        let duration = 100000000;
+        scripts::register_pool<StakeCoin, RewardCoin>(&harvest, reward_coins, duration);
+
         assert!(stake::pool_exists<StakeCoin, RewardCoin>(@harvest), 1);
-        let (reward_per_sec, accum_reward, last_updated, reward_coin_amount, s_scale) =
+        let (end_ts, reward_per_sec, accum_reward, last_updated, reward_coin_amount, s_scale) =
             stake::get_pool_info<StakeCoin, RewardCoin>(@harvest);
-        assert!(reward_per_sec == 1, 1);
+        assert!(end_ts == start_time + duration, 1);
+        assert!(reward_per_sec == 10, 1);
         assert!(accum_reward == 0, 1);
-        assert!(last_updated == 0, 1);
-        assert!(reward_coin_amount == 0, 1);
+        assert!(last_updated == 682981200, 1);
+        assert!(reward_coin_amount == 1000 * ONE_COIN, 1);
         assert!(s_scale == 1000000, 1);
     }
 
@@ -44,31 +48,14 @@
         scripts::register_pool<StakeCoin, RewardCoin>(&harvest, reward_coins, duration);
         let finish_time = start_time + duration;
 
-<<<<<<< HEAD
         let (end_ts, reward_per_sec, accum_reward, last_updated, reward_coin_amount, s_scale) =
-=======
-        scripts::register_pool_with_rewards<StakeCoin, RewardCoin>(
-            &harvest,
-            10,
-            1000 * ONE_COIN
-        );
-
-        let (reward_per_sec, accum_reward, last_updated, reward_coin_amount, s_scale) =
->>>>>>> 0aba8b39
             stake::get_pool_info<StakeCoin, RewardCoin>(pool_address);
         assert!(end_ts == finish_time, 1);
         assert!(reward_per_sec == 10, 1);
-<<<<<<< HEAD
-        assert!(accum_reward == 0, 2);
-        assert!(last_updated == 682981200, 3);
-        assert!(reward_coin_amount == 1000 * ONE_COIN, 4);
-        assert!(s_scale == 1000000, 5);
-=======
         assert!(accum_reward == 0, 1);
         assert!(last_updated == 682981200, 1);
         assert!(reward_coin_amount == 1000 * ONE_COIN, 1);
         assert!(s_scale == 1000000, 1);
->>>>>>> 0aba8b39
 
         let alice_acc = new_account_with_stake_coins(@alice, 100 * ONE_COIN);
 
