#[test_only]
module lp_staking_admin::lp_staking_tests {
    use std::string::utf8;

    use aptos_framework::coin;
    use aptos_framework::genesis;
    use aptos_framework::timestamp;

    use dgen_coin::dgen::{Self, DGEN};
    use harvest::stake;
    use harvest::stake_config;
    use harvest::stake_test_helpers::{Self, new_account};
    use liquidswap::curves::Uncorrelated;
    use liquidswap::router;
    use liquidswap_lp::lp_coin::LP;
    use test_helpers::test_pool;

    // week in seconds, lockup period
    const WEEK_IN_SECONDS: u64 = 604800;

    struct BTC {}

    struct USDT {}

    #[test]
    fun test_liquidswap_staking_e2e() {
        genesis::setup();
        test_pool::initialize_liquidity_pool();

        let start_time = 682981200;
        timestamp::update_global_time_for_test_secs(start_time);

        let lp_staking_admin_acc = stake_test_helpers::new_account(@lp_staking_admin);
        let harvest_acc = stake_test_helpers::new_account(@harvest);
        let alice_acc = stake_test_helpers::new_account(@alice);

        let emergency_admin = new_account(@stake_emergency_admin);
        stake_config::initialize(&emergency_admin);

        // initialize DGEN coin with premint for admin
        dgen::initialize(&harvest_acc);

        // get LP coins
        stake_test_helpers::initialize_coin<BTC>(
            &lp_staking_admin_acc,
            utf8(b"BTC"),
            utf8(b"BTC"),
            6
        );
        stake_test_helpers::initialize_coin<USDT>(
            &lp_staking_admin_acc,
            utf8(b"USDT"),
            utf8(b"USDT"),
            6
        );

        router::register_pool<BTC, USDT, Uncorrelated>(&harvest_acc);

        let btc_coins = stake_test_helpers::mint_coin<BTC>(&lp_staking_admin_acc, 100000000);
        let usdt_coins = stake_test_helpers::mint_coin<USDT>(&lp_staking_admin_acc, 10000000000);
        let (btc_rem, usdt_rem, lp_coins) =
            router::add_liquidity<BTC, USDT, Uncorrelated>(btc_coins, 100000000, usdt_coins, 10000000000);
        coin::destroy_zero(btc_rem);
        coin::destroy_zero(usdt_rem);

        coin::register<DGEN>(&alice_acc);
        coin::register<LP<BTC, USDT, Uncorrelated>>(&alice_acc);

<<<<<<< HEAD
        // register stake pool with 50 000 DGEN rewards. 0,01 DGEN coins per second reward
        let dgen_coins = coin::withdraw<DGEN>(&dgen_admin_acc, 50000000000);
        let duration = 5000000;
        stake::register_pool<LP<BTC, USDT, Uncorrelated>, DGEN>(&harvest_acc, dgen_coins, duration);
=======
        // register stake pool with 0,01 DGEN coins per second reward
        let reward_per_sec_rate = 10000;
        stake::register_pool<LP<BTC, USDT, Uncorrelated>, DGEN>(&harvest_acc, reward_per_sec_rate);

        // deposit 50 000 DGEN rewards in pool
        let dgen_coins = coin::withdraw<DGEN>(&harvest_acc, 50000000000);
        stake::deposit_reward_coins<LP<BTC, USDT, Uncorrelated>, DGEN>(@harvest, dgen_coins);
>>>>>>> 730ade06

        // stake 999.999 LP from alice
        stake::stake<LP<BTC, USDT, Uncorrelated>, DGEN>(&alice_acc, @harvest, lp_coins);
        assert!(coin::balance<LP<BTC, USDT, Uncorrelated>>(@alice) == 0, 1);
        assert!(stake::get_user_stake<LP<BTC, USDT, Uncorrelated>, DGEN>(@harvest, @alice) == 999999000, 1);
        assert!(stake::get_pool_total_stake<LP<BTC, USDT, Uncorrelated>, DGEN>(@harvest) == 999999000, 1);

        // wait one week
        timestamp::update_global_time_for_test_secs(start_time + 604800);

        // harvest from alice
        let coins =
            stake::harvest<LP<BTC, USDT, Uncorrelated>, DGEN>(&alice_acc, @harvest);
        assert!(stake::get_pending_user_rewards<LP<BTC, USDT, Uncorrelated>, DGEN>(@harvest, @alice) == 0, 1);
        // 6047.999951 DGEN coins
        assert!(coin::value(&coins) == 6047999951, 1);
        coin::deposit(@alice, coins);

        // unstake all 999.999 LP coins from alice
        let coins =
            stake::unstake<LP<BTC, USDT, Uncorrelated>, DGEN>(&alice_acc, @harvest, 999999000);
        assert!(coin::value(&coins) == 999999000, 1);
        assert!(stake::get_user_stake<LP<BTC, USDT, Uncorrelated>, DGEN>(@harvest, @alice) == 0, 1);
        assert!(stake::get_pool_total_stake<LP<BTC, USDT, Uncorrelated>, DGEN>(@harvest) == 0, 1);
        coin::deposit<LP<BTC, USDT, Uncorrelated>>(@alice, coins);

        // 0.000049 RewardCoin lost during calculations
        let (_, reward_per_sec, _, _, _, _) = stake::get_pool_info<LP<BTC, USDT, Uncorrelated>, DGEN>(@harvest);
        let total_rewards = WEEK_IN_SECONDS * reward_per_sec;
        let losed_rewards = total_rewards - coin::balance<DGEN>(@alice);

        assert!(losed_rewards == 49, 1);
    }
}<|MERGE_RESOLUTION|>--- conflicted
+++ resolved
@@ -66,20 +66,10 @@
         coin::register<DGEN>(&alice_acc);
         coin::register<LP<BTC, USDT, Uncorrelated>>(&alice_acc);
 
-<<<<<<< HEAD
         // register stake pool with 50 000 DGEN rewards. 0,01 DGEN coins per second reward
         let dgen_coins = coin::withdraw<DGEN>(&dgen_admin_acc, 50000000000);
         let duration = 5000000;
         stake::register_pool<LP<BTC, USDT, Uncorrelated>, DGEN>(&harvest_acc, dgen_coins, duration);
-=======
-        // register stake pool with 0,01 DGEN coins per second reward
-        let reward_per_sec_rate = 10000;
-        stake::register_pool<LP<BTC, USDT, Uncorrelated>, DGEN>(&harvest_acc, reward_per_sec_rate);
-
-        // deposit 50 000 DGEN rewards in pool
-        let dgen_coins = coin::withdraw<DGEN>(&harvest_acc, 50000000000);
-        stake::deposit_reward_coins<LP<BTC, USDT, Uncorrelated>, DGEN>(@harvest, dgen_coins);
->>>>>>> 730ade06
 
         // stake 999.999 LP from alice
         stake::stake<LP<BTC, USDT, Uncorrelated>, DGEN>(&alice_acc, @harvest, lp_coins);
