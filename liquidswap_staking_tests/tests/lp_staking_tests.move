--- conflicted
+++ resolved
@@ -42,20 +42,11 @@
         let emergency_admin = new_account(@stake_emergency_admin);
         stake_config::initialize(&emergency_admin, @treasury);
 
-<<<<<<< HEAD
         // Registering AptosCoin on harvest account and mint.
         let minted_aptos_coins = coin::mint(100000000000000, &mint_cap);
         coin::register<AptosCoin>(&harvest_acc);
         coin::deposit(@harvest, minted_aptos_coins);
         coin::destroy_mint_cap(mint_cap);
-        coin::destroy_burn_cap(burn_cap);
-=======
-        // initialize DGEN coin with premint for admin
-        dgen::initialize(&dgen_coin_acc);
-
-        coin::register<DGEN>(&harvest_acc);
-        coin::transfer<DGEN>(&dgen_coin_acc, @harvest, coin::balance<DGEN>(@dgen_coin));
->>>>>>> e033cf73
 
         // get LP coins
         stake_test_helpers::initialize_coin<BTC>(
@@ -100,17 +91,10 @@
 
         // harvest from alice
         let coins =
-<<<<<<< HEAD
             stake::harvest<LP<BTC, USDT, Uncorrelated>, AptosCoin>(&alice_acc, @harvest);
         assert!(stake::get_pending_user_rewards<LP<BTC, USDT, Uncorrelated>, AptosCoin>(@harvest, @alice) == 0, 1);
         // ~60.47 APT coins
         assert!(coin::value(&coins) == 6047999951, 1);
-=======
-            stake::harvest<LP<BTC, USDT, Uncorrelated>, DGEN>(&alice_acc, @harvest);
-        assert!(stake::get_pending_user_rewards<LP<BTC, USDT, Uncorrelated>, DGEN>(@harvest, @alice) == 0, 1);
-        // 6047.999999 DGEN coins
-        assert!(coin::value(&coins) == 6047999999, 1);
->>>>>>> e033cf73
         coin::deposit(@alice, coins);
 
         // unstake all 999.999 LP coins from alice
@@ -121,13 +105,8 @@
         assert!(stake::get_pool_total_stake<LP<BTC, USDT, Uncorrelated>, AptosCoin>(@harvest) == 0, 1);
         coin::deposit<LP<BTC, USDT, Uncorrelated>>(@alice, coins);
 
-<<<<<<< HEAD
         // 0.00000049 APT lost during calculations
         let (reward_per_sec, _, _, _, _) = stake::get_pool_info<LP<BTC, USDT, Uncorrelated>, AptosCoin>(@harvest);
-=======
-        // 0.000001 RewardCoin lost during calculations
-        let (reward_per_sec, _, _, _, _) = stake::get_pool_info<LP<BTC, USDT, Uncorrelated>, DGEN>(@harvest);
->>>>>>> e033cf73
         let total_rewards = WEEK_IN_SECONDS * reward_per_sec;
         let losed_rewards = total_rewards - coin::balance<AptosCoin>(@alice);
 
