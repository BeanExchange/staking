module harvest::stake {
    // !!! FOR AUDITOR!!!
    // Look at math part of this module.
    use std::option::{Self, Option};
    use std::signer;
    use std::string::String;

    use aptos_std::event::{Self, EventHandle};
    use aptos_std::math64;
    use aptos_std::math128;
    use aptos_std::table;
    use aptos_framework::account;
    use aptos_framework::coin::{Self, Coin};
    use aptos_framework::timestamp;

    use aptos_token::token::{Self, Token};

    use harvest::stake_config;

    //
    // Errors
    //

    /// Pool does not exist.
    const ERR_NO_POOL: u64 = 100;

    /// Pool already exists.
    const ERR_POOL_ALREADY_EXISTS: u64 = 101;

    /// Pool reward can't be zero.
    const ERR_REWARD_CANNOT_BE_ZERO: u64 = 102;

    /// User has no stake.
    const ERR_NO_STAKE: u64 = 103;

    /// Not enough S balance to unstake
    const ERR_NOT_ENOUGH_S_BALANCE: u64 = 104;

    /// Amount can't be zero.
    const ERR_AMOUNT_CANNOT_BE_ZERO: u64 = 105;

    /// Nothing to harvest yet.
    const ERR_NOTHING_TO_HARVEST: u64 = 106;

    /// CoinType is not a coin.
    const ERR_IS_NOT_COIN: u64 = 107;

    /// Cannot unstake before lockup period end.
    const ERR_TOO_EARLY_UNSTAKE: u64 = 108;

    /// The pool is in the "emergency state", all operations except for the `emergency_unstake()` are disabled.
    const ERR_EMERGENCY: u64 = 109;

    /// The pool is not in "emergency state".
    const ERR_NO_EMERGENCY: u64 = 110;

    /// Only one hardcoded account can enable "emergency state" for the pool, it's not the one.
    const ERR_NOT_ENOUGH_PERMISSIONS_FOR_EMERGENCY: u64 = 111;

    /// Duration can't be zero.
    const ERR_DURATION_CANNOT_BE_ZERO: u64 = 112;

    /// When harvest finished for a pool.
    const ERR_HARVEST_FINISHED: u64 = 113;

    /// When withdrawing at wrong period.
    const ERR_NOT_WITHDRAW_PERIOD: u64 = 114;

    /// When not treasury withdrawing.
    const ERR_NOT_TREASURY: u64 = 115;

    /// When NFT collection does not exist.
    const ERR_NO_COLLECTION: u64 = 116;

    /// When boost percent is not in required range.
    const ERR_INVALID_BOOST_PERCENT: u64 = 117;

    /// When boosting stake in pool without specified nft collection.
    const ERR_NON_BOOST_POOL: u64 = 118;

    /// When boosting same stake again.
    const ERR_ALREADY_BOOSTED: u64 = 119;

    /// When token collection not match pool.
    const ERR_WRONG_TOKEN_COLLECTION: u64 = 120;

    /// When removing boost from non boosted stake.
    const ERR_NO_BOOST: u64 = 121;

    /// When amount of NFT for boost is more than one.
    const ERR_NFT_AMOUNT_MORE_THAN_ONE: u64 = 122;

    //
    // Constants
    //

    /// Week in seconds, lockup period.
    const WEEK_IN_SECONDS: u64 = 604800;

    /// When treasury can withdraw rewards (~3 months).
    const WITHDRAW_REWARD_PERIOD_IN_SECONDS: u64 = 7257600;

    /// Minimum percent of stake increase on boost.
    const MIN_NFT_BOOST_PRECENT: u128 = 1;

    /// Maximum percent of stake increase on boost.
    const MAX_NFT_BOOST_PERCENT: u128 = 100;

    // todo: comment if it will work
    const ACCUM_REWARD_SCALE: u128 = 1000000000000;

    //
    // Core data structures
    //

    /// Stake pool, stores stake, reward coins and related info.
    struct StakePool<phantom S, phantom R> has key {
        reward_per_sec: u64,
        // pool reward ((reward_per_sec * time) / total_staked) + accum_reward (previous period)
        accum_reward: u128,
        // last accum_reward update time
        last_updated: u64,
        // start timestamp.
        start_timestamp: u64,
        // when harvest will be finished.
        end_timestamp: u64,

        stakes: table::Table<address, UserStake>,
        stake_coins: Coin<S>,
        reward_coins: Coin<R>,
        stake_scale: u128,
<<<<<<< HEAD
        // todo: check in all tests if it will work
        reward_scale: u128,
=======
>>>>>>> 2248477c

        total_boosted: u128,

        /// This field can contain pool boost configuration.
        /// Pool creator can give ability for users to increase their stake profitability
        /// by staking nft's from specified collection.
        nft_boost_config: Option<NFTBoostConfig>,

        /// This field set to `true` only in case of emergency:
        /// * only `emergency_unstake()` operation is available in the state of emergency
        emergency_locked: bool,

        stake_events: EventHandle<StakeEvent>,
        unstake_events: EventHandle<UnstakeEvent>,
        deposit_events: EventHandle<DepositRewardEvent>,
        harvest_events: EventHandle<HarvestEvent>,
        boost_events: EventHandle<BoostEvent>,
        remove_boost_events: EventHandle<RemoveBoostEvent>,
    }

    /// Pool boost config with NFT collection info.
    struct NFTBoostConfig has store {
        boost_percent: u128,
        collection_owner: address,
        collection_name: String,
    }

    /// Stores user stake info.
    struct UserStake has store {
        amount: u64,
        // contains the value of rewards that cannot be harvested by the user
        unobtainable_reward: u128,
        earned_reward: u64,
        unlock_time: u64,
        // optionaly contains token that boosts stake
        nft: Option<Token>,
        boosted_amount: u128,
    }

    //
    // Public functions
    //

    /// Creates nft boost config that can be used for pool registration.
    ///     * `collection_owner` - address of nft collection creator.
    ///     * `collection_name` - nft collection name.
    ///     * `boost_percent` - percentage of increasing user stake "power" after nft stake.
    public fun create_boost_config(
        collection_owner: address,
        collection_name: String,
        boost_percent: u128
    ): NFTBoostConfig {
        assert!(token::check_collection_exists(collection_owner, collection_name), ERR_NO_COLLECTION);
        assert!(boost_percent >= MIN_NFT_BOOST_PRECENT, ERR_INVALID_BOOST_PERCENT);
        assert!(boost_percent <= MAX_NFT_BOOST_PERCENT, ERR_INVALID_BOOST_PERCENT);

        NFTBoostConfig {
            boost_percent,
            collection_owner,
            collection_name,
        }
    }

    /// Registering pool for specific coin.
    ///     * `owner` - pool creator account, under which the pool will be stored.
    ///     * `reward_coins` - R coins which are used in distribution as reward.
    ///     * `duration` - pool life duration, can be increased by depositing more rewards.
    ///     * `nft_boost_config` - optional boost configuration. Allows users to stake nft and get more rewards.
    public fun register_pool<S, R>(
        owner: &signer,
        reward_coins: Coin<R>,
        duration: u64,
        nft_boost_config: Option<NFTBoostConfig>
    ) {
        assert!(!exists<StakePool<S, R>>(signer::address_of(owner)), ERR_POOL_ALREADY_EXISTS);
        assert!(coin::is_coin_initialized<S>() && coin::is_coin_initialized<R>(), ERR_IS_NOT_COIN);
        assert!(!stake_config::is_global_emergency(), ERR_EMERGENCY);
        assert!(duration > 0, ERR_DURATION_CANNOT_BE_ZERO);

        let reward_per_sec = coin::value(&reward_coins) / duration;
        assert!(reward_per_sec > 0, ERR_REWARD_CANNOT_BE_ZERO);

        let current_time = timestamp::now_seconds();
        let end_timestamp = current_time + duration;

        let reward_scale = ACCUM_REWARD_SCALE / to_u128(math64::pow(10, (coin::decimals<R>() as u64)));

        // std::debug::print(&math64::pow(10, (coin::decimals<R>() as u64)));
        // std::debug::print(&reward_scale);

        let pool = StakePool<S, R> {
            reward_per_sec,
            accum_reward: 0,
            last_updated: current_time,
            start_timestamp: current_time,
            end_timestamp,
            stakes: table::new(),
            stake_coins: coin::zero(),
            reward_coins,
<<<<<<< HEAD
            stake_scale: to_u128(math64::pow(10, (coin::decimals<S>() as u64))),
            reward_scale,
=======
            stake_scale: math128::pow(10, (coin::decimals<S>() as u128)),
>>>>>>> 2248477c

            total_boosted: 0,
            nft_boost_config,

            emergency_locked: false,
            stake_events: account::new_event_handle<StakeEvent>(owner),
            unstake_events: account::new_event_handle<UnstakeEvent>(owner),
            deposit_events: account::new_event_handle<DepositRewardEvent>(owner),
            harvest_events: account::new_event_handle<HarvestEvent>(owner),
            boost_events: account::new_event_handle<BoostEvent>(owner),
            remove_boost_events: account::new_event_handle<RemoveBoostEvent>(owner),
        };
        move_to(owner, pool);
    }

    /// Depositing reward coins to specific pool, updates pool duration.
    ///     * `depositor` - rewards depositor account.
    ///     * `pool_addr` - address under which pool are stored.
    ///     * `coins` - R coins which are used in distribution as reward.
    public fun deposit_reward_coins<S, R>(depositor: &signer, pool_addr: address, coins: Coin<R>) acquires StakePool {
        assert!(exists<StakePool<S, R>>(pool_addr), ERR_NO_POOL);

        let pool = borrow_global_mut<StakePool<S, R>>(pool_addr);
        assert!(!is_emergency_inner(pool), ERR_EMERGENCY);

        // it's forbidden to deposit more rewards (extend pool duration) after previous pool duration passed
        // preventing unfair reward distribution
        assert!(!is_finished_inner(pool), ERR_HARVEST_FINISHED);

        let amount = coin::value(&coins);
        assert!(amount > 0, ERR_AMOUNT_CANNOT_BE_ZERO);

        let additional_duration = amount / pool.reward_per_sec;
        assert!(additional_duration > 0, ERR_DURATION_CANNOT_BE_ZERO);

        pool.end_timestamp = pool.end_timestamp + additional_duration;

        coin::merge(&mut pool.reward_coins, coins);

        let depositor_addr = signer::address_of(depositor);

        event::emit_event<DepositRewardEvent>(
            &mut pool.deposit_events,
            DepositRewardEvent {
                user_address: depositor_addr,
                amount,
                new_end_timestamp: pool.end_timestamp,
            },
        );
    }

    /// Stakes user coins in pool.
    ///     * `user` - account that making a stake.
    ///     * `pool_addr` - address under which pool are stored.
    ///     * `coins` - S coins that will be staked in pool.
    public fun stake<S, R>(
        user: &signer,
        pool_addr: address,
        coins: Coin<S>
    ) acquires StakePool {
        let amount = coin::value(&coins);
        assert!(amount > 0, ERR_AMOUNT_CANNOT_BE_ZERO);

        assert!(exists<StakePool<S, R>>(pool_addr), ERR_NO_POOL);

        let pool = borrow_global_mut<StakePool<S, R>>(pool_addr);
        assert!(!is_emergency_inner(pool), ERR_EMERGENCY);
        assert!(!is_finished_inner(pool), ERR_HARVEST_FINISHED);

        // update pool accum_reward and timestamp
        update_accum_reward(pool);

        let current_time = timestamp::now_seconds();
        let user_address = signer::address_of(user);
        let accum_reward = pool.accum_reward;

        if (!table::contains(&pool.stakes, user_address)) {
            let new_stake = UserStake {
                amount,
                unobtainable_reward: 0,
                earned_reward: 0,
                unlock_time: current_time + WEEK_IN_SECONDS,
                nft: option::none(),
                boosted_amount: 0,
            };

            // calculate unobtainable reward for new stake
<<<<<<< HEAD
            new_stake.unobtainable_reward = (accum_reward * to_u128(amount)) / pool.stake_scale / pool.reward_scale;
=======
            new_stake.unobtainable_reward = (accum_reward * (amount as u128)) / pool.stake_scale;
>>>>>>> 2248477c
            table::add(&mut pool.stakes, user_address, new_stake);
        } else {
            let user_stake = table::borrow_mut(&mut pool.stakes, user_address);

            // update earnings
            update_user_earnings(accum_reward, pool.stake_scale, pool.reward_scale, user_stake);

            user_stake.amount = user_stake.amount + amount;

            if (option::is_some(&user_stake.nft)) {
                let boost_percent = option::borrow(&pool.nft_boost_config).boost_percent;

                pool.total_boosted = pool.total_boosted - user_stake.boosted_amount;
                // calculate user boosted_amount using u128 to prevent overflow
                user_stake.boosted_amount = ((user_stake.amount as u128) * boost_percent) / 100;
                pool.total_boosted = pool.total_boosted + user_stake.boosted_amount;
            };

            // recalculate unobtainable reward after stake amount changed
            user_stake.unobtainable_reward =
<<<<<<< HEAD
                (accum_reward * user_stake_amount_with_boosted(user_stake)) / pool.stake_scale  / pool.reward_scale;
=======
                (accum_reward * user_stake_amount_with_boosted(user_stake)) / pool.stake_scale;
>>>>>>> 2248477c

            user_stake.unlock_time = current_time + WEEK_IN_SECONDS;
        };

        coin::merge(&mut pool.stake_coins, coins);

        event::emit_event<StakeEvent>(
            &mut pool.stake_events,
            StakeEvent { user_address, amount },
        );
    }

    /// Unstakes user coins from pool.
    ///     * `user` - account that owns stake.
    ///     * `pool_addr` - address under which pool are stored.
    ///     * `amount` - a number of S coins to unstake.
    /// Returns S coins: `Coin<S>`.
    public fun unstake<S, R>(
        user: &signer,
        pool_addr: address,
        amount: u64
    ): Coin<S> acquires StakePool {
        assert!(amount > 0, ERR_AMOUNT_CANNOT_BE_ZERO);
        assert!(exists<StakePool<S, R>>(pool_addr), ERR_NO_POOL);

        let pool = borrow_global_mut<StakePool<S, R>>(pool_addr);
        assert!(!is_emergency_inner(pool), ERR_EMERGENCY);

        let user_address = signer::address_of(user);
        assert!(table::contains(&pool.stakes, user_address), ERR_NO_STAKE);

        // update pool accum_reward and timestamp
        update_accum_reward(pool);

        let user_stake = table::borrow_mut(&mut pool.stakes, user_address);
        assert!(amount <= user_stake.amount, ERR_NOT_ENOUGH_S_BALANCE);

        // check unlock timestamp
        let current_time = timestamp::now_seconds();
        if (pool.end_timestamp >= current_time) {
            assert!(current_time >= user_stake.unlock_time, ERR_TOO_EARLY_UNSTAKE);
        };

        // update earnings
        update_user_earnings(pool.accum_reward, pool.stake_scale, pool.reward_scale, user_stake);

        user_stake.amount = user_stake.amount - amount;

        if (option::is_some(&user_stake.nft)) {
            let boost_percent = option::borrow(&pool.nft_boost_config).boost_percent;

            pool.total_boosted = pool.total_boosted - user_stake.boosted_amount;
            // calculate user boosted_amount using u128 to prevent overflow
            user_stake.boosted_amount = ((user_stake.amount as u128) * boost_percent) / 100;
            pool.total_boosted = pool.total_boosted + user_stake.boosted_amount;
        };

        // recalculate unobtainable reward after stake amount changed
        user_stake.unobtainable_reward =
<<<<<<< HEAD
            (pool.accum_reward * user_stake_amount_with_boosted(user_stake)) / pool.stake_scale / pool.reward_scale;
=======
            (pool.accum_reward * user_stake_amount_with_boosted(user_stake)) / pool.stake_scale;
>>>>>>> 2248477c

        event::emit_event<UnstakeEvent>(
            &mut pool.unstake_events,
            UnstakeEvent { user_address, amount },
        );

        coin::extract(&mut pool.stake_coins, amount)
    }

    /// Harvests user reward.
    ///     * `user` - stake owner account.
    ///     * `pool_addr` - address under which pool are stored.
    /// Returns R coins: `Coin<R>`.
    public fun harvest<S, R>(user: &signer, pool_addr: address): Coin<R> acquires StakePool {
        assert!(exists<StakePool<S, R>>(pool_addr), ERR_NO_POOL);

        let pool = borrow_global_mut<StakePool<S, R>>(pool_addr);
        assert!(!is_emergency_inner(pool), ERR_EMERGENCY);

        let user_address = signer::address_of(user);
        assert!(table::contains(&pool.stakes, user_address), ERR_NO_STAKE);

        // update pool accum_reward and timestamp
        update_accum_reward(pool);

        let user_stake = table::borrow_mut(&mut pool.stakes, user_address);

        // update earnings
        update_user_earnings(pool.accum_reward, pool.stake_scale, pool.reward_scale, user_stake);

        let earned = user_stake.earned_reward;
        assert!(earned > 0, ERR_NOTHING_TO_HARVEST);

        user_stake.earned_reward = 0;

        event::emit_event<HarvestEvent>(
            &mut pool.harvest_events,
            HarvestEvent { user_address, amount: earned },
        );

        // !!!FOR AUDITOR!!!
        // Double check that always enough rewards.
        coin::extract(&mut pool.reward_coins, earned)
    }

    /// Boosts user stake with nft.
    ///     * `user` - stake owner account.
    ///     * `pool_addr` - address under which pool are stored.
    ///     * `nft` - token for stake boost.
    public fun boost<S, R>(user: &signer, pool_addr: address, nft: Token) acquires StakePool {
        assert!(exists<StakePool<S, R>>(pool_addr), ERR_NO_POOL);

        let pool = borrow_global_mut<StakePool<S, R>>(pool_addr);
        assert!(!is_emergency_inner(pool), ERR_EMERGENCY);
        assert!(option::is_some(&pool.nft_boost_config), ERR_NON_BOOST_POOL);

        let user_address = signer::address_of(user);
        assert!(table::contains(&pool.stakes, user_address), ERR_NO_STAKE);

        let token_amount = token::get_token_amount(&nft);
        assert!(token_amount == 1, ERR_NFT_AMOUNT_MORE_THAN_ONE);

        let token_id = token::get_token_id(&nft);
        let (token_collection_owner, token_collection_name, _, _) = token::get_token_id_fields(&token_id);

        let params = option::borrow(&pool.nft_boost_config);
        let boost_percent = params.boost_percent;
        let collection_owner = params.collection_owner;
        let collection_name = params.collection_name;

        // check nft is from correct collection
        assert!(token_collection_owner == collection_owner, ERR_WRONG_TOKEN_COLLECTION);
        assert!(token_collection_name == collection_name, ERR_WRONG_TOKEN_COLLECTION);

        // recalculate pool
        update_accum_reward(pool);

        let user_stake = table::borrow_mut(&mut pool.stakes, user_address);

        // recalculate stake
        update_user_earnings(pool.accum_reward, pool.stake_scale, pool.reward_scale, user_stake);

        // check if stake boosted before
        assert!(option::is_none(&user_stake.nft), ERR_ALREADY_BOOSTED);

        option::fill(&mut user_stake.nft, nft);

        // update user stake and pool after stake boost using u128 to prevent overflow
        user_stake.boosted_amount = ((user_stake.amount as u128) * boost_percent) / 100;
        pool.total_boosted = pool.total_boosted + user_stake.boosted_amount;

        // recalculate unobtainable reward after stake boosted changed
        user_stake.unobtainable_reward =
<<<<<<< HEAD
            (pool.accum_reward * user_stake_amount_with_boosted(user_stake)) / pool.stake_scale / pool.reward_scale;
=======
            (pool.accum_reward * user_stake_amount_with_boosted(user_stake)) / pool.stake_scale;
>>>>>>> 2248477c

        event::emit_event(
            &mut pool.boost_events,
            BoostEvent { user_address },
        );
    }

    /// Removes nft boost.
    ///     * `user` - stake owner account.
    ///     * `pool_addr` - address under which pool are stored.
    /// Returns staked nft: `Token`.
    public fun remove_boost<S, R>(user: &signer, pool_addr: address): Token acquires StakePool {
        assert!(exists<StakePool<S, R>>(pool_addr), ERR_NO_POOL);

        let pool = borrow_global_mut<StakePool<S, R>>(pool_addr);
        assert!(!is_emergency_inner(pool), ERR_EMERGENCY);

        let user_address = signer::address_of(user);
        assert!(table::contains(&pool.stakes, user_address), ERR_NO_STAKE);

        // recalculate pool
        update_accum_reward(pool);

        let user_stake = table::borrow_mut(&mut pool.stakes, user_address);
        assert!(option::is_some(&user_stake.nft), ERR_NO_BOOST);

        // recalculate stake
        update_user_earnings(pool.accum_reward, pool.stake_scale, pool.reward_scale, user_stake);

        // update user stake and pool after nft claim
        pool.total_boosted = pool.total_boosted - user_stake.boosted_amount;
        user_stake.boosted_amount = 0;

        // recalculate unobtainable reward after stake boosted changed
        user_stake.unobtainable_reward =
<<<<<<< HEAD
            (pool.accum_reward * user_stake_amount_with_boosted(user_stake)) / pool.stake_scale / pool.reward_scale;
=======
            (pool.accum_reward * user_stake_amount_with_boosted(user_stake)) / pool.stake_scale;
>>>>>>> 2248477c

        event::emit_event(
            &mut pool.remove_boost_events,
            RemoveBoostEvent { user_address },
        );

        option::extract(&mut user_stake.nft)
    }

    /// Enables local "emergency state" for the specific `<S, R>` pool at `pool_addr`. Cannot be disabled.
    ///     * `admin` - current emergency admin account.
    ///     * `pool_addr` - address under which pool are stored.
    public fun enable_emergency<S, R>(admin: &signer, pool_addr: address) acquires StakePool {
        assert!(exists<StakePool<S, R>>(pool_addr), ERR_NO_POOL);
        assert!(
            signer::address_of(admin) == stake_config::get_emergency_admin_address(),
            ERR_NOT_ENOUGH_PERMISSIONS_FOR_EMERGENCY
        );

        let pool = borrow_global_mut<StakePool<S, R>>(pool_addr);
        assert!(!is_emergency_inner(pool), ERR_EMERGENCY);

        pool.emergency_locked = true;
    }

    /// Withdraws all the user stake and nft from the pool. Only accessible in the "emergency state".
    ///     * `user` - user who has stake.
    ///     * `pool_addr` - address under which pool are stored.
    /// Returns staked coins `S` and optionaly nft: `Coin<S>`, `Option<Token>`.
    public fun emergency_unstake<S, R>(user: &signer, pool_addr: address): (Coin<S>, Option<Token>) acquires StakePool {
        assert!(exists<StakePool<S, R>>(pool_addr), ERR_NO_POOL);

        let pool = borrow_global_mut<StakePool<S, R>>(pool_addr);
        assert!(is_emergency_inner(pool), ERR_NO_EMERGENCY);

        let user_addr = signer::address_of(user);
        assert!(table::contains(&pool.stakes, user_addr), ERR_NO_STAKE);

        let user_stake = table::remove(&mut pool.stakes, user_addr);
        let UserStake {
            amount,
            unobtainable_reward: _,
            earned_reward: _,
            unlock_time: _,
            nft,
            boosted_amount: _
        } = user_stake;

        (coin::extract(&mut pool.stake_coins, amount), nft)
    }

    /// If 3 months passed we can withdraw any remaining rewards using treasury account.
    /// In case of emergency we can withdraw to treasury immediately.
    ///     * `treasury` - treasury admin account.
    ///     * `pool_addr` - address of the pool.
    ///     * `amount` - rewards amount to withdraw.
    public fun withdraw_to_treasury<S, R>(treasury: &signer, pool_addr: address, amount: u64): Coin<R> acquires StakePool {
        assert!(exists<StakePool<S, R>>(pool_addr), ERR_NO_POOL);
        assert!(signer::address_of(treasury) == stake_config::get_treasury_admin_address(), ERR_NOT_TREASURY);

        let pool = borrow_global_mut<StakePool<S, R>>(pool_addr);

        if (!is_emergency_inner(pool)) {
            let now = timestamp::now_seconds();
            assert!(now >= (pool.end_timestamp + WITHDRAW_REWARD_PERIOD_IN_SECONDS), ERR_NOT_WITHDRAW_PERIOD);
        };

        coin::extract(&mut pool.reward_coins, amount)
    }

    //
    // Getter functions
    //

    /// Get timestamp of pool creation.
    ///     * `pool_addr` - address under which pool are stored.
    /// Returns timestamp contains date when pool created.
    public fun get_start_timestamp<S, R>(pool_addr: address): u64 acquires StakePool {
        assert!(exists<StakePool<S, R>>(pool_addr), ERR_NO_POOL);

        let pool = borrow_global<StakePool<S, R>>(pool_addr);
        pool.start_timestamp
    }

    /// Checks if user can boost own stake in pool.
    ///     * `pool_addr` - address under which pool are stored.
    /// Returns true if pool accepts boosts.
    public fun is_boostable<S, R>(pool_addr: address): bool acquires StakePool {
        assert!(exists<StakePool<S, R>>(pool_addr), ERR_NO_POOL);

        let pool = borrow_global<StakePool<S, R>>(pool_addr);
        option::is_some(&pool.nft_boost_config)
    }

    /// Get NFT boost config parameters for pool.
    ///     * `pool_addr` - the pool with with NFT boost collection enabled.
    /// Returns both `collection_owner`, `collection_name` and boost percent.
    public fun get_boost_config<S, R>(pool_addr: address): (address, String, u128)  acquires StakePool {
        assert!(exists<StakePool<S, R>>(pool_addr), ERR_NO_POOL);

        let pool = borrow_global<StakePool<S, R>>(pool_addr);
        assert!(option::is_some(&pool.nft_boost_config), ERR_NON_BOOST_POOL);

        let boost_config = option::borrow(&pool.nft_boost_config);
        (boost_config.collection_owner, boost_config.collection_name, boost_config.boost_percent)
    }

    /// Checks if harvest on the pool finished.
    ///     * `pool_addr` - address under which pool are stored.
    /// Returns true if harvest finished for the pool.
    public fun is_finished<S, R>(pool_addr: address): bool acquires StakePool {
        assert!(exists<StakePool<S, R>>(pool_addr), ERR_NO_POOL);

        let pool = borrow_global<StakePool<S, R>>(pool_addr);
        is_finished_inner(pool)
    }

    /// Gets timestamp when harvest will be finished for the pool.
    ///     * `pool_addr` - address under which pool are stored.
    /// Returns timestamp.
    public fun get_end_timestamp<S, R>(pool_addr: address): u64 acquires StakePool {
        assert!(exists<StakePool<S, R>>(pool_addr), ERR_NO_POOL);

        let pool = borrow_global<StakePool<S, R>>(pool_addr);
        pool.end_timestamp
    }

    /// Checks if pool exists.
    ///     * `pool_addr` - address under which pool are stored.
    /// Returns true if pool exists.
    public fun pool_exists<S, R>(pool_addr: address): bool {
        exists<StakePool<S, R>>(pool_addr)
    }

    /// Checks if stake exists.
    ///     * `pool_addr` - address under which pool are stored.
    ///     * `user_addr` - stake owner address.
    /// Returns true if stake exists.
    public fun stake_exists<S, R>(pool_addr: address, user_addr: address): bool acquires StakePool {
        assert!(exists<StakePool<S, R>>(pool_addr), ERR_NO_POOL);

        let pool = borrow_global<StakePool<S, R>>(pool_addr);

        table::contains(&pool.stakes, user_addr)
    }

    /// Checks current total staked amount in pool.
    ///     * `pool_addr` - address under which pool are stored.
    /// Returns total staked amount.
    public fun get_pool_total_stake<S, R>(pool_addr: address): u64 acquires StakePool {
        assert!(exists<StakePool<S, R>>(pool_addr), ERR_NO_POOL);

        coin::value(&borrow_global<StakePool<S, R>>(pool_addr).stake_coins)
    }

    /// Checks current total boosted amount in pool.
    ///     * `pool_addr` - address under which pool are stored.
    /// Returns total pool boosted amount.
    public fun get_pool_total_boosted<S, R>(pool_addr: address): u128 acquires StakePool {
        assert!(exists<StakePool<S, R>>(pool_addr), ERR_NO_POOL);

        borrow_global<StakePool<S, R>>(pool_addr).total_boosted
    }

    /// Checks current amount staked by user in specific pool.
    ///     * `pool_addr` - address under which pool are stored.
    ///     * `user_addr` - stake owner address.
    /// Returns staked amount.
    public fun get_user_stake<S, R>(pool_addr: address, user_addr: address): u64 acquires StakePool {
        assert!(exists<StakePool<S, R>>(pool_addr), ERR_NO_POOL);

        let pool = borrow_global<StakePool<S, R>>(pool_addr);

        assert!(table::contains(&pool.stakes, user_addr), ERR_NO_STAKE);

        table::borrow(&pool.stakes, user_addr).amount
    }

    /// Checks if user user stake is boosted.
    ///     * `pool_addr` - address under which pool are stored.
    ///     * `user_addr` - stake owner address.
    /// Returns true if stake is boosted.
    public fun is_boosted<S, R>(pool_addr: address, user_addr: address): bool acquires StakePool {
        assert!(exists<StakePool<S, R>>(pool_addr), ERR_NO_POOL);

        let pool = borrow_global<StakePool<S, R>>(pool_addr);

        assert!(table::contains(&pool.stakes, user_addr), ERR_NO_STAKE);

        option::is_some(&table::borrow(&pool.stakes, user_addr).nft)
    }

    /// Checks current user boosted amount in specific pool.
    ///     * `pool_addr` - address under which pool are stored.
    ///     * `user_addr` - stake owner address.
    /// Returns user boosted amount.
    public fun get_user_boosted<S, R>(pool_addr: address, user_addr: address): u128 acquires StakePool {
        assert!(exists<StakePool<S, R>>(pool_addr), ERR_NO_POOL);

        let pool = borrow_global<StakePool<S, R>>(pool_addr);

        assert!(table::contains(&pool.stakes, user_addr), ERR_NO_STAKE);

        table::borrow(&pool.stakes, user_addr).boosted_amount
    }

    /// Checks current pending user reward in specific pool.
    ///     * `pool_addr` - address under which pool are stored.
    ///     * `user_addr` - stake owner address.
    /// Returns reward amount that can be harvested by stake owner.
    public fun get_pending_user_rewards<S, R>(pool_addr: address, user_addr: address): u64 acquires StakePool {
        assert!(exists<StakePool<S, R>>(pool_addr), ERR_NO_POOL);

        let pool = borrow_global<StakePool<S, R>>(pool_addr);

        assert!(table::contains(&pool.stakes, user_addr), ERR_NO_STAKE);
        let user_stake = table::borrow(&pool.stakes, user_addr);

        let current_time = get_time_for_last_update(pool);
        let new_accum_rewards = accum_rewards_since_last_updated(pool, current_time);

        let earned_since_last_update = user_earned_since_last_update(
            pool.accum_reward + new_accum_rewards,
            pool.stake_scale,
            pool.reward_scale,
            user_stake,
        );
        user_stake.earned_reward + (earned_since_last_update as u64)
    }

    /// Checks stake unlock time in specific pool.
    ///     * `pool_addr` - address under which pool are stored.
    ///     * `user_addr` - stake owner address.
    /// Returns stake unlock time.
    public fun get_unlock_time<S, R>(pool_addr: address, user_addr: address): u64 acquires StakePool {
        assert!(exists<StakePool<S, R>>(pool_addr), ERR_NO_POOL);

        let pool = borrow_global<StakePool<S, R>>(pool_addr);

        assert!(table::contains(&pool.stakes, user_addr), ERR_NO_STAKE);

        math64::min(pool.end_timestamp, table::borrow(&pool.stakes, user_addr).unlock_time)
    }

    /// Checks if stake is unlocked.
    ///     * `pool_addr` - address under which pool are stored.
    ///     * `user_addr` - stake owner address.
    /// Returns true if user can unstake.
    public fun is_unlocked<S, R>(pool_addr: address, user_addr: address): bool acquires StakePool {
        assert!(exists<StakePool<S, R>>(pool_addr), ERR_NO_POOL);

        let pool = borrow_global<StakePool<S, R>>(pool_addr);

        assert!(table::contains(&pool.stakes, user_addr), ERR_NO_STAKE);

        let current_time = timestamp::now_seconds();
        let unlock_time = math64::min(pool.end_timestamp, table::borrow(&pool.stakes, user_addr).unlock_time);

        current_time >= unlock_time
    }

    /// Checks whether "emergency state" is enabled. In that state, only `emergency_unstake()` function is enabled.
    ///     * `pool_addr` - address under which pool are stored.
    /// Returns true if emergency happened (local or global).
    public fun is_emergency<S, R>(pool_addr: address): bool acquires StakePool {
        assert!(exists<StakePool<S, R>>(pool_addr), ERR_NO_POOL);
        let pool = borrow_global<StakePool<S, R>>(pool_addr);
        is_emergency_inner(pool)
    }

    /// Checks whether a specific `<S, R>` pool at the `pool_addr` has an "emergency state" enabled.
    ///     * `pool_addr` - address of the pool to check emergency.
    /// Returns true if local emergency enabled for pool.
    public fun is_local_emergency<S, R>(pool_addr: address): bool acquires StakePool {
        assert!(exists<StakePool<S, R>>(pool_addr), ERR_NO_POOL);
        let pool = borrow_global<StakePool<S, R>>(pool_addr);
        pool.emergency_locked
    }

    //
    // Private functions.
    //

    /// Checks if local pool or global emergency enabled.
    ///     * `pool` - pool to check emergency.
    /// Returns true of any kind or both of emergency enabled.
    fun is_emergency_inner<S, R>(pool: &StakePool<S, R>): bool {
        pool.emergency_locked || stake_config::is_global_emergency()
    }

    /// Internal function to check if harvest finished on the pool.
    ///     * `pool` - the pool itself.
    /// Returns true if harvest finished for the pool.
    fun is_finished_inner<S, R>(pool: &StakePool<S, R>): bool {
        let now = timestamp::now_seconds();
        now >= pool.end_timestamp
    }

    /// Calculates pool accumulated reward, updating pool.
    ///     * `pool` - pool to update rewards.
    fun update_accum_reward<S, R>(pool: &mut StakePool<S, R>) {
        let current_time = get_time_for_last_update(pool);
        let new_accum_rewards = accum_rewards_since_last_updated(pool, current_time);

        pool.last_updated = current_time;

        if (new_accum_rewards != 0) {
            pool.accum_reward = pool.accum_reward + new_accum_rewards;
        };
    }

    /// Calculates accumulated reward without pool update.
    ///     * `pool` - pool to calculate rewards.
    ///     * `current_time` - execution timestamp.
    /// Returns new accumulated reward.
    fun accum_rewards_since_last_updated<S, R>(pool: &StakePool<S, R>, current_time: u64): u128 {
        let seconds_passed = current_time - pool.last_updated;
        if (seconds_passed == 0) return 0;

        let total_boosted_stake = pool_total_staked_with_boosted(pool);
        if (total_boosted_stake == 0) return 0;

<<<<<<< HEAD
        let total_rewards = (to_u128(pool.reward_per_sec) * to_u128(seconds_passed) * pool.stake_scale) * pool.reward_scale;
        total_rewards / to_u128(total_boosted_stake)
=======
        let total_rewards = (pool.reward_per_sec as u128) * (seconds_passed as u128) * pool.stake_scale;
        total_rewards / total_boosted_stake
>>>>>>> 2248477c
    }

    /// Calculates user earnings, updating user stake.
    ///     * `accum_reward` - reward accumulated by pool.
    ///     * `stake_scale` - multiplier to count S coin decimals.
    ///     * `user_stake` - stake to update earnings.
<<<<<<< HEAD
    // todo: comments
    fun update_user_earnings(accum_reward: u128, stake_scale: u128, reward_scale: u128, user_stake: &mut UserStake) {
        let earned =
            user_earned_since_last_update(accum_reward, stake_scale, reward_scale, user_stake);
        user_stake.earned_reward = user_stake.earned_reward + to_u64(earned);
=======
    fun update_user_earnings(accum_reward: u128, stake_scale: u128, user_stake: &mut UserStake) {
        let earned =
            user_earned_since_last_update(accum_reward, stake_scale, user_stake);
        user_stake.earned_reward = user_stake.earned_reward + (earned as u64);
>>>>>>> 2248477c
        user_stake.unobtainable_reward = user_stake.unobtainable_reward + earned;
    }

    /// Calculates user earnings without stake update.
    ///     * `accum_reward` - reward accumulated by pool.
    ///     * `stake_scale` - multiplier to count S coin decimals.
    ///     * `user_stake` - stake to update earnings.
    /// Returns new stake earnings.
<<<<<<< HEAD
    // todo: update comments if it will work
    fun user_earned_since_last_update(
        accum_reward: u128,
        stake_scale: u128,
        reward_scale: u128,
        user_stake: &UserStake
    ): u128 {
        (accum_reward * (user_stake_amount_with_boosted(user_stake)) / stake_scale / reward_scale)
=======
    fun user_earned_since_last_update(accum_reward: u128, stake_scale: u128, user_stake: &UserStake): u128 {
        ((accum_reward * user_stake_amount_with_boosted(user_stake)) / stake_scale)
>>>>>>> 2248477c
            - user_stake.unobtainable_reward
    }

    /// Get time for last pool update: current time if the pool is not finished or end timmestamp.
    ///     * `pool` - pool to get time.
    /// Returns timestamp.
    fun get_time_for_last_update<S, R>(pool: &StakePool<S, R>): u64 {
        math64::min(pool.end_timestamp, timestamp::now_seconds())
    }

    /// Get total staked amount + boosted amount in the pool.
    ///     * `pool` - the pool itself.
    /// Returns amount.
    fun pool_total_staked_with_boosted<S, R>(pool: &StakePool<S, R>): u128 {
        (coin::value(&pool.stake_coins) as u128) + pool.total_boosted
    }

    /// Get total staked amount + boosted amount by the user.
    ///     * `user_stake` - the user stake.
    /// Returns amount.
    fun user_stake_amount_with_boosted(user_stake: &UserStake): u128 {
<<<<<<< HEAD
        to_u128(user_stake.amount + user_stake.boosted_amount)
=======
        (user_stake.amount as u128) + user_stake.boosted_amount
>>>>>>> 2248477c
    }

    //
    // Events
    //

    struct StakeEvent has drop, store {
        user_address: address,
        amount: u64,
    }

    struct UnstakeEvent has drop, store {
        user_address: address,
        amount: u64,
    }

    struct BoostEvent has drop, store {
        user_address: address
    }

    struct RemoveBoostEvent has drop, store {
        user_address: address
    }

    struct DepositRewardEvent has drop, store {
        user_address: address,
        amount: u64,
        new_end_timestamp: u64,
    }

    struct HarvestEvent has drop, store {
        user_address: address,
        amount: u64,
    }

    #[test_only]
    /// Access unobtainable_reward field in user stake.
    public fun get_unobtainable_reward<S, R>(
        pool_addr: address,
        user_addr: address
    ): u128 acquires StakePool {
        let pool = borrow_global<StakePool<S, R>>(pool_addr);

        table::borrow(&pool.stakes, user_addr).unobtainable_reward
    }

    #[test_only]
    /// Access staking pool fields with no getters.
    public fun get_pool_info<S, R>(pool_addr: address): (u64, u128, u64, u64, u128) acquires StakePool {
        let pool = borrow_global<StakePool<S, R>>(pool_addr);

        (pool.reward_per_sec, pool.accum_reward, pool.last_updated,
            coin::value<R>(&pool.reward_coins), pool.stake_scale)
    }

    #[test_only]
    /// Force pool & user stake recalculations.
    public fun recalculate_user_stake<S, R>(pool_addr: address, user_addr: address) acquires StakePool {
        let pool = borrow_global_mut<StakePool<S, R>>(pool_addr);
        update_accum_reward(pool);

        let user_stake = table::borrow_mut(&mut pool.stakes, user_addr);
        update_user_earnings(pool.accum_reward, pool.stake_scale, pool.reward_scale, user_stake);
    }
}<|MERGE_RESOLUTION|>--- conflicted
+++ resolved
@@ -129,11 +129,7 @@
         stake_coins: Coin<S>,
         reward_coins: Coin<R>,
         stake_scale: u128,
-<<<<<<< HEAD
-        // todo: check in all tests if it will work
         reward_scale: u128,
-=======
->>>>>>> 2248477c
 
         total_boosted: u128,
 
@@ -219,10 +215,8 @@
         let current_time = timestamp::now_seconds();
         let end_timestamp = current_time + duration;
 
-        let reward_scale = ACCUM_REWARD_SCALE / to_u128(math64::pow(10, (coin::decimals<R>() as u64)));
-
-        // std::debug::print(&math64::pow(10, (coin::decimals<R>() as u64)));
-        // std::debug::print(&reward_scale);
+        let reward_scale = ACCUM_REWARD_SCALE / math128::pow(10, (coin::decimals<R>() as u128));
+        let stake_scale = math128::pow(10, (coin::decimals<S>() as u128));
 
         let pool = StakePool<S, R> {
             reward_per_sec,
@@ -233,12 +227,8 @@
             stakes: table::new(),
             stake_coins: coin::zero(),
             reward_coins,
-<<<<<<< HEAD
-            stake_scale: to_u128(math64::pow(10, (coin::decimals<S>() as u64))),
             reward_scale,
-=======
-            stake_scale: math128::pow(10, (coin::decimals<S>() as u128)),
->>>>>>> 2248477c
+            stake_scale,
 
             total_boosted: 0,
             nft_boost_config,
@@ -326,11 +316,7 @@
             };
 
             // calculate unobtainable reward for new stake
-<<<<<<< HEAD
-            new_stake.unobtainable_reward = (accum_reward * to_u128(amount)) / pool.stake_scale / pool.reward_scale;
-=======
-            new_stake.unobtainable_reward = (accum_reward * (amount as u128)) / pool.stake_scale;
->>>>>>> 2248477c
+            new_stake.unobtainable_reward = (accum_reward * (amount as u128)) / pool.stake_scale / pool.reward_scale;
             table::add(&mut pool.stakes, user_address, new_stake);
         } else {
             let user_stake = table::borrow_mut(&mut pool.stakes, user_address);
@@ -351,11 +337,7 @@
 
             // recalculate unobtainable reward after stake amount changed
             user_stake.unobtainable_reward =
-<<<<<<< HEAD
-                (accum_reward * user_stake_amount_with_boosted(user_stake)) / pool.stake_scale  / pool.reward_scale;
-=======
-                (accum_reward * user_stake_amount_with_boosted(user_stake)) / pool.stake_scale;
->>>>>>> 2248477c
+                (accum_reward * user_stake_amount_with_boosted(user_stake)) / pool.stake_scale / pool.reward_scale;
 
             user_stake.unlock_time = current_time + WEEK_IN_SECONDS;
         };
@@ -415,11 +397,7 @@
 
         // recalculate unobtainable reward after stake amount changed
         user_stake.unobtainable_reward =
-<<<<<<< HEAD
             (pool.accum_reward * user_stake_amount_with_boosted(user_stake)) / pool.stake_scale / pool.reward_scale;
-=======
-            (pool.accum_reward * user_stake_amount_with_boosted(user_stake)) / pool.stake_scale;
->>>>>>> 2248477c
 
         event::emit_event<UnstakeEvent>(
             &mut pool.unstake_events,
@@ -513,11 +491,7 @@
 
         // recalculate unobtainable reward after stake boosted changed
         user_stake.unobtainable_reward =
-<<<<<<< HEAD
             (pool.accum_reward * user_stake_amount_with_boosted(user_stake)) / pool.stake_scale / pool.reward_scale;
-=======
-            (pool.accum_reward * user_stake_amount_with_boosted(user_stake)) / pool.stake_scale;
->>>>>>> 2248477c
 
         event::emit_event(
             &mut pool.boost_events,
@@ -553,11 +527,7 @@
 
         // recalculate unobtainable reward after stake boosted changed
         user_stake.unobtainable_reward =
-<<<<<<< HEAD
             (pool.accum_reward * user_stake_amount_with_boosted(user_stake)) / pool.stake_scale / pool.reward_scale;
-=======
-            (pool.accum_reward * user_stake_amount_with_boosted(user_stake)) / pool.stake_scale;
->>>>>>> 2248477c
 
         event::emit_event(
             &mut pool.remove_boost_events,
@@ -880,52 +850,35 @@
         let total_boosted_stake = pool_total_staked_with_boosted(pool);
         if (total_boosted_stake == 0) return 0;
 
-<<<<<<< HEAD
-        let total_rewards = (to_u128(pool.reward_per_sec) * to_u128(seconds_passed) * pool.stake_scale) * pool.reward_scale;
-        total_rewards / to_u128(total_boosted_stake)
-=======
-        let total_rewards = (pool.reward_per_sec as u128) * (seconds_passed as u128) * pool.stake_scale;
+        let total_rewards = (pool.reward_per_sec as u128) * (seconds_passed as u128) * pool.stake_scale * pool.reward_scale;
         total_rewards / total_boosted_stake
->>>>>>> 2248477c
     }
 
     /// Calculates user earnings, updating user stake.
     ///     * `accum_reward` - reward accumulated by pool.
     ///     * `stake_scale` - multiplier to count S coin decimals.
+    ///     * `reward_scale` - multiplier to count R coin decimals.
     ///     * `user_stake` - stake to update earnings.
-<<<<<<< HEAD
-    // todo: comments
     fun update_user_earnings(accum_reward: u128, stake_scale: u128, reward_scale: u128, user_stake: &mut UserStake) {
         let earned =
             user_earned_since_last_update(accum_reward, stake_scale, reward_scale, user_stake);
-        user_stake.earned_reward = user_stake.earned_reward + to_u64(earned);
-=======
-    fun update_user_earnings(accum_reward: u128, stake_scale: u128, user_stake: &mut UserStake) {
-        let earned =
-            user_earned_since_last_update(accum_reward, stake_scale, user_stake);
         user_stake.earned_reward = user_stake.earned_reward + (earned as u64);
->>>>>>> 2248477c
         user_stake.unobtainable_reward = user_stake.unobtainable_reward + earned;
     }
 
     /// Calculates user earnings without stake update.
     ///     * `accum_reward` - reward accumulated by pool.
     ///     * `stake_scale` - multiplier to count S coin decimals.
+    ///     * `reward_scale` - multiplier to count R coin decimals.
     ///     * `user_stake` - stake to update earnings.
     /// Returns new stake earnings.
-<<<<<<< HEAD
-    // todo: update comments if it will work
     fun user_earned_since_last_update(
         accum_reward: u128,
         stake_scale: u128,
         reward_scale: u128,
         user_stake: &UserStake
     ): u128 {
-        (accum_reward * (user_stake_amount_with_boosted(user_stake)) / stake_scale / reward_scale)
-=======
-    fun user_earned_since_last_update(accum_reward: u128, stake_scale: u128, user_stake: &UserStake): u128 {
-        ((accum_reward * user_stake_amount_with_boosted(user_stake)) / stake_scale)
->>>>>>> 2248477c
+        ((accum_reward * user_stake_amount_with_boosted(user_stake)) / stake_scale / reward_scale)
             - user_stake.unobtainable_reward
     }
 
@@ -947,11 +900,7 @@
     ///     * `user_stake` - the user stake.
     /// Returns amount.
     fun user_stake_amount_with_boosted(user_stake: &UserStake): u128 {
-<<<<<<< HEAD
-        to_u128(user_stake.amount + user_stake.boosted_amount)
-=======
         (user_stake.amount as u128) + user_stake.boosted_amount
->>>>>>> 2248477c
     }
 
     //
