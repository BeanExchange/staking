--- conflicted
+++ resolved
@@ -617,11 +617,7 @@
     /// Get NFT boost config parameters for pool.
     ///     * `pool_addr` - the pool with with NFT boost collection enabled.
     /// Returns both `collection_owner`, `collection_name` and boost percent.
-<<<<<<< HEAD
-    public fun get_boost_config<S, R>(pool_addr: address): (address, String, u64) acquires StakePool {
-=======
     public fun get_boost_config<S, R>(pool_addr: address): (address, String, u128)  acquires StakePool {
->>>>>>> 39b25c82
         assert!(exists<StakePool<S, R>>(pool_addr), ERR_NO_POOL);
 
         let pool = borrow_global<StakePool<S, R>>(pool_addr);
